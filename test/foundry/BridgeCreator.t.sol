--- conflicted
+++ resolved
@@ -128,12 +128,9 @@
             rollup,
             nativeToken,
             timeVars,
-<<<<<<< HEAD
+            MAX_DATA_SIZE,
             dummyDataHashReader,
             dummyBlobBasefeeReader
-=======
-            MAX_DATA_SIZE
->>>>>>> ce8fb885
         );
         (
             IBridge bridge,
@@ -198,12 +195,9 @@
             rollup,
             nativeToken,
             timeVars,
-<<<<<<< HEAD
+            MAX_DATA_SIZE,
             dummyDataHashReader,
             dummyBlobBasefeeReader
-=======
-            MAX_DATA_SIZE
->>>>>>> ce8fb885
         );
         (
             IBridge bridge,
