--- conflicted
+++ resolved
@@ -12,15 +12,9 @@
 
     /**
      * @notice Create a new rollup
-     * @dev After this setup:
-     * @dev - Rollup should be the owner of bridge
-     * @dev - RollupOwner should be the owner of Rollup's ProxyAdmin
-     * @dev - RollupOwner should be the owner of Rollup
-     * @dev - Bridge should have a single inbox and outbox
-     * @dev - Validators and batch poster should be set if provided
-     * @param config       The configuration for the rollup
-     * @param _batchPoster The address of the batch poster, not used when set to zero address
-     * @param _validators  The list of validator addresses, not used when set to empty list
+     * @param  config       The configuration for the rollup
+     * @param  _batchPoster The address of the batch poster, not used when set to zero address
+     * @param  _validators  The list of validator addresses, not used when set to empty list
      * @return The address of the newly created rollup
      */
     function createRollup(
@@ -49,76 +43,6 @@
                 maxTimeVariation
             );
 
-<<<<<<< HEAD
         return BridgeContracts(bridge, sequencerInbox, inbox, rollupEventInbox, outbox);
-=======
-        IChallengeManager challengeManager = IChallengeManager(
-            address(
-                new TransparentUpgradeableProxy(
-                    address(challengeManagerTemplate),
-                    address(proxyAdmin),
-                    ""
-                )
-            )
-        );
-        challengeManager.initialize(
-            IChallengeResultReceiver(address(rollup)),
-            sequencerInbox,
-            bridge,
-            osp
-        );
-
-        proxyAdmin.transferOwnership(config.owner);
-
-        // initialize the rollup with this contract as owner to set batch poster and validators
-        // it will transfer the ownership back to the actual owner later
-        address actualOwner = config.owner;
-        config.owner = address(this);
-        rollup.initializeProxy(
-            config,
-            ContractDependencies({
-                bridge: bridge,
-                sequencerInbox: sequencerInbox,
-                inbox: inbox,
-                outbox: outbox,
-                rollupEventInbox: rollupEventInbox,
-                challengeManager: challengeManager,
-                rollupAdminLogic: address(rollupAdminLogic),
-                rollupUserLogic: rollupUserLogic,
-                validatorUtils: validatorUtils,
-                validatorWalletCreator: validatorWalletCreator
-            })
-        );
-
-        // setting batch poster, if the address provided is not zero address
-        if (_batchPoster != address(0)) {
-            sequencerInbox.setIsBatchPoster(_batchPoster, true);
-        }
-
-        // Call setValidator on the newly created rollup contract just if validator set is not empty
-        if (_validators.length != 0) {
-            bool[] memory _vals = new bool[](_validators.length);
-            for (uint256 i = 0; i < _validators.length; i++) {
-                _vals[i] = true;
-            }
-            IRollupAdmin(address(rollup)).setValidator(_validators, _vals);
-        }
-
-        IRollupAdmin(address(rollup)).setOwner(actualOwner);
-
-        emit RollupCreated(
-            address(rollup),
-            address(inbox),
-            address(outbox),
-            address(rollupEventInbox),
-            address(challengeManager),
-            address(proxyAdmin),
-            address(sequencerInbox),
-            address(bridge),
-            address(validatorUtils),
-            address(validatorWalletCreator)
-        );
-        return address(rollup);
->>>>>>> 913028d4
     }
 }