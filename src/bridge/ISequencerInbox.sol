// Copyright 2021-2022, Offchain Labs, Inc.
// For license information, see https://github.com/OffchainLabs/nitro-contracts/blob/main/LICENSE
// SPDX-License-Identifier: BUSL-1.1

// solhint-disable-next-line compiler-version
pragma solidity >=0.6.9 <0.9.0;
pragma experimental ABIEncoderV2;

import "../libraries/IGasRefunder.sol";
import "./IDelayedMessageProvider.sol";
import "./IBridge.sol";
import "./ICommon.sol";

interface ISequencerInbox is IDelayedMessageProvider {
    /// @notice The maximum amount of time variatin between a message being posted on the L1 and being executed on the L2
    /// @param delayBlocks The max amount of blocks in the past that a message can be received on L2
    /// @param futureBlocks The max amount of blocks in the future that a message can be received on L2
    /// @param delaySeconds The max amount of seconds in the past that a message can be received on L2
    /// @param futureSeconds The max amount of seconds in the future that a message can be received on L2
    struct MaxTimeVariation {
        uint256 delayBlocks;
        uint256 futureBlocks;
        uint256 delaySeconds;
        uint256 futureSeconds;
    }

<<<<<<< HEAD
    struct TimeBounds {
        uint64 minTimestamp;
        uint64 maxTimestamp;
        uint64 minBlockNumber;
        uint64 maxBlockNumber;
    }

    enum BatchDataLocation {
        TxInput,
        SeparateBatchEvent,
        NoData,
        Blob
    }

    event SequencerBatchDelivered(
        uint256 indexed batchSequenceNumber,
        bytes32 indexed beforeAcc,
        bytes32 indexed afterAcc,
        bytes32 delayedAcc,
        uint256 afterDelayedMessagesRead,
        TimeBounds timeBounds,
        BatchDataLocation dataLocation
    );

=======
>>>>>>> ce8fb885
    event OwnerFunctionCalled(uint256 indexed id);

    /// @dev a separate event that emits batch data when this isn't easily accessible in the tx.input
    event SequencerBatchData(uint256 indexed batchSequenceNumber, bytes data);

    /// @dev a valid keyset was added
    event SetValidKeyset(bytes32 indexed keysetHash, bytes keysetBytes);

    /// @dev a keyset was invalidated
    event InvalidateKeyset(bytes32 indexed keysetHash);

    /// @notice The total number of delated messages read in the bridge
    /// @dev    We surface this here for backwards compatibility
    function totalDelayedMessagesRead() external view returns (uint256);

    function bridge() external view returns (IBridge);

    /// @dev The size of the batch header
    // solhint-disable-next-line func-name-mixedcase
    function HEADER_LENGTH() external view returns (uint256);

    /// @dev If the first batch data byte after the header has this bit set,
    ///      the sequencer inbox has authenticated the data. Currently not used.
    // solhint-disable-next-line func-name-mixedcase
    function DATA_AUTHENTICATED_FLAG() external view returns (bytes1);

    /// @dev If the first data byte after the header has this bit set,
    ///      then the batch data is to be found in 4844 data blobs
    // solhint-disable-next-line func-name-mixedcase
    function DATA_BLOB_HEADER_FLAG() external view returns (bytes1);

    /// @dev If the first data byte after the header has this bit set,
    ///      then the batch data is a das message
    // solhint-disable-next-line func-name-mixedcase
    function DAS_MESSAGE_HEADER_FLAG() external view returns (bytes1);

    function rollup() external view returns (IOwnable);

    function isBatchPoster(address) external view returns (bool);

    function isSequencer(address) external view returns (bool);

    function maxDataSize() external view returns (uint256);

    struct DasKeySetInfo {
        bool isValidKeyset;
        uint64 creationBlock;
    }

    /// @notice Returns the max time variation settings for this sequencer inbox
    function maxTimeVariation() external view returns (ISequencerInbox.MaxTimeVariation memory);

    function dasKeySetInfo(bytes32) external view returns (bool, uint64);

    /// @notice Force messages from the delayed inbox to be included in the chain
    ///         Callable by any address, but message can only be force-included after maxTimeVariation.delayBlocks and
    ///         maxTimeVariation.delaySeconds has elapsed. As part of normal behaviour the sequencer will include these
    ///         messages so it's only necessary to call this if the sequencer is down, or not including any delayed messages.
    /// @param _totalDelayedMessagesRead The total number of messages to read up to
    /// @param kind The kind of the last message to be included
    /// @param l1BlockAndTime The l1 block and the l1 timestamp of the last message to be included
    /// @param baseFeeL1 The l1 gas price of the last message to be included
    /// @param sender The sender of the last message to be included
    /// @param messageDataHash The messageDataHash of the last message to be included
    function forceInclusion(
        uint256 _totalDelayedMessagesRead,
        uint8 kind,
        uint64[2] calldata l1BlockAndTime,
        uint256 baseFeeL1,
        address sender,
        bytes32 messageDataHash
    ) external;

    function inboxAccs(uint256 index) external view returns (bytes32);

    function batchCount() external view returns (uint256);

    function isValidKeysetHash(bytes32 ksHash) external view returns (bool);

    /// @notice the creation block is intended to still be available after a keyset is deleted
    function getKeysetCreationBlock(bytes32 ksHash) external view returns (uint256);

    // ---------- BatchPoster functions ----------

    function addSequencerL2BatchFromOrigin(
        uint256 sequenceNumber,
        bytes calldata data,
        uint256 afterDelayedMessagesRead,
        IGasRefunder gasRefunder,
        uint256 prevMessageCount,
        uint256 newMessageCount
    ) external;

    function addSequencerL2Batch(
        uint256 sequenceNumber,
        bytes calldata data,
        uint256 afterDelayedMessagesRead,
        IGasRefunder gasRefunder,
        uint256 prevMessageCount,
        uint256 newMessageCount
    ) external;

    // ---------- onlyRollupOrOwner functions ----------

    /**
     * @notice Updates whether an address is authorized to be a batch poster at the sequencer inbox
     * @param addr the address
     * @param isBatchPoster_ if the specified address should be authorized as a batch poster
     */
    function setIsBatchPoster(address addr, bool isBatchPoster_) external;

    /**
     * @notice Makes Data Availability Service keyset valid
     * @param keysetBytes bytes of the serialized keyset
     */
    function setValidKeyset(bytes calldata keysetBytes) external;

    /**
     * @notice Invalidates a Data Availability Service keyset
     * @param ksHash hash of the keyset
     */
    function invalidateKeysetHash(bytes32 ksHash) external;

    /**
     * @notice Updates whether an address is authorized to be a sequencer.
     * @dev The IsSequencer information is used only off-chain by the nitro node to validate sequencer feed signer.
     * @param addr the address
     * @param isSequencer_ if the specified address should be authorized as a sequencer
     */
    function setIsSequencer(address addr, bool isSequencer_) external;

<<<<<<< HEAD
    // ---------- initializer ----------

    function initialize(
        IBridge bridge_,
        MaxTimeVariation calldata maxTimeVariation_,
        IDataHashReader dataHashReader_,
        IBlobBasefeeReader blobBasefeeReader_
    ) external;

=======
    /// @notice Allows the rollup owner to sync the rollup address
>>>>>>> ce8fb885
    function updateRollupAddress() external;
}

interface IDataHashReader {
    /// @notice Returns all the data hashes of all the blobs on the current transaction
    function getDataHashes() external view returns (bytes32[] memory);
}

interface IBlobBasefeeReader {
    /// @notice Returns the current BLOBBASEFEE
    function getBlobBaseFee() external view returns (uint256);
}<|MERGE_RESOLUTION|>--- conflicted
+++ resolved
@@ -24,33 +24,6 @@
         uint256 futureSeconds;
     }
 
-<<<<<<< HEAD
-    struct TimeBounds {
-        uint64 minTimestamp;
-        uint64 maxTimestamp;
-        uint64 minBlockNumber;
-        uint64 maxBlockNumber;
-    }
-
-    enum BatchDataLocation {
-        TxInput,
-        SeparateBatchEvent,
-        NoData,
-        Blob
-    }
-
-    event SequencerBatchDelivered(
-        uint256 indexed batchSequenceNumber,
-        bytes32 indexed beforeAcc,
-        bytes32 indexed afterAcc,
-        bytes32 delayedAcc,
-        uint256 afterDelayedMessagesRead,
-        TimeBounds timeBounds,
-        BatchDataLocation dataLocation
-    );
-
-=======
->>>>>>> ce8fb885
     event OwnerFunctionCalled(uint256 indexed id);
 
     /// @dev a separate event that emits batch data when this isn't easily accessible in the tx.input
@@ -182,19 +155,7 @@
      */
     function setIsSequencer(address addr, bool isSequencer_) external;
 
-<<<<<<< HEAD
-    // ---------- initializer ----------
-
-    function initialize(
-        IBridge bridge_,
-        MaxTimeVariation calldata maxTimeVariation_,
-        IDataHashReader dataHashReader_,
-        IBlobBasefeeReader blobBasefeeReader_
-    ) external;
-
-=======
     /// @notice Allows the rollup owner to sync the rollup address
->>>>>>> ce8fb885
     function updateRollupAddress() external;
 }
 
