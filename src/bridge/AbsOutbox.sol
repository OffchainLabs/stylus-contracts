// Copyright 2021-2022, Offchain Labs, Inc.
// For license information, see https://github.com/nitro/blob/master/LICENSE
// SPDX-License-Identifier: BUSL-1.1

pragma solidity ^0.8.4;

import {
    AlreadyInit,
    NotRollup,
    ProofTooLong,
    PathNotMinimal,
    UnknownRoot,
    AlreadySpent,
    BridgeCallFailed,
    HadZeroInit,
    BadPostUpgradeInit
} from "../libraries/Error.sol";
import "./IBridge.sol";
import "./IOutbox.sol";
import "../libraries/MerkleLib.sol";
import "../libraries/DelegateCallAware.sol";

/// @dev this error is thrown since certain functions are only expected to be used in simulations, not in actual txs
error SimulationOnlyEntrypoint();

abstract contract AbsOutbox is DelegateCallAware, IOutbox {
    address public rollup; // the rollup contract
    IBridge public bridge; // the bridge contract

    mapping(uint256 => bytes32) public spent; // packed spent bitmap
    mapping(bytes32 => bytes32) public roots; // maps root hashes => L2 block hash

    // we're packing this struct into 4 storage slots
    // 1st slot: timestamp, l2Block (128 bits each, max ~3.4*10^38)
    // 2nd slot: outputId (256 bits)
    // 3rd slot: l1Block (96 bits, max ~7.9*10^28), sender (address 160 bits)
    // 4th slot: withdrawalAmount (256 bits)
    struct L2ToL1Context {
        uint128 l2Block;
        uint128 timestamp;
        bytes32 outputId;
        address sender;
        uint96 l1Block;
        uint256 withdrawalAmount;
    }

    // Note, these variables are set and then wiped during a single transaction.
    // Therefore their values don't need to be maintained, and their slots will
    // hold default values (which are interpreted as empty values) outside of transactions
    L2ToL1Context internal context;

    // default context values to be used in storage instead of zero, to save on storage refunds
    // it is assumed that arb-os never assigns these values to a valid leaf to be redeemed
    uint128 private constant L2BLOCK_DEFAULT_CONTEXT = type(uint128).max;
    uint96 private constant L1BLOCK_DEFAULT_CONTEXT = type(uint96).max;
    uint128 private constant TIMESTAMP_DEFAULT_CONTEXT = type(uint128).max;
    bytes32 private constant OUTPUTID_DEFAULT_CONTEXT = bytes32(type(uint256).max);
    address private constant SENDER_DEFAULT_CONTEXT = address(type(uint160).max);

    uint128 public constant OUTBOX_VERSION = 2;

    function initialize(IBridge _bridge) external onlyDelegated {
        if (address(_bridge) == address(0)) revert HadZeroInit();
        if (address(bridge) != address(0)) revert AlreadyInit();
        // address zero is returned if no context is set, but the values used in storage
        // are non-zero to save users some gas (as storage refunds are usually maxed out)
        // EIP-1153 would help here
        context = L2ToL1Context({
            l2Block: L2BLOCK_DEFAULT_CONTEXT,
            l1Block: L1BLOCK_DEFAULT_CONTEXT,
            timestamp: TIMESTAMP_DEFAULT_CONTEXT,
            outputId: OUTPUTID_DEFAULT_CONTEXT,
            sender: SENDER_DEFAULT_CONTEXT,
            withdrawalAmount: _defaultContextAmount()
        });
        bridge = _bridge;
        rollup = address(_bridge.rollup());
    }

<<<<<<< HEAD
    /// @notice Allows the rollup owner to sync the rollup address
    function updateRollupAddress() external {
        if (msg.sender != IOwnable(rollup).owner())
            revert NotOwner(msg.sender, IOwnable(rollup).owner());
        rollup = address(bridge.rollup());
=======
    function postUpgradeInit() external onlyDelegated onlyProxyOwner {
        // prevent postUpgradeInit within a withdrawal
        if (context.l2Block != L2BLOCK_DEFAULT_CONTEXT) revert BadPostUpgradeInit();
        context = L2ToL1Context({
            l2Block: L2BLOCK_DEFAULT_CONTEXT,
            l1Block: L1BLOCK_DEFAULT_CONTEXT,
            timestamp: TIMESTAMP_DEFAULT_CONTEXT,
            outputId: OUTPUTID_DEFAULT_CONTEXT,
            sender: SENDER_DEFAULT_CONTEXT,
            withdrawalAmount: _defaultContextAmount()
        });
>>>>>>> fbe8cef8
    }

    function updateSendRoot(bytes32 root, bytes32 l2BlockHash) external {
        if (msg.sender != rollup) revert NotRollup(msg.sender, rollup);
        roots[root] = l2BlockHash;
        emit SendRootUpdated(root, l2BlockHash);
    }

    /// @inheritdoc IOutbox
    function l2ToL1Sender() external view returns (address) {
        address sender = context.sender;
        // we don't return the default context value to avoid a breaking change in the API
        if (sender == SENDER_DEFAULT_CONTEXT) return address(0);
        return sender;
    }

    /// @inheritdoc IOutbox
    function l2ToL1Block() external view returns (uint256) {
        uint128 l2Block = context.l2Block;
        // we don't return the default context value to avoid a breaking change in the API
        if (l2Block == L2BLOCK_DEFAULT_CONTEXT) return uint256(0);
        return uint256(l2Block);
    }

    /// @inheritdoc IOutbox
    function l2ToL1EthBlock() external view returns (uint256) {
        uint96 l1Block = context.l1Block;
        // we don't return the default context value to avoid a breaking change in the API
        if (l1Block == L1BLOCK_DEFAULT_CONTEXT) return uint256(0);
        return uint256(l1Block);
    }

    /// @inheritdoc IOutbox
    function l2ToL1Timestamp() external view returns (uint256) {
        uint128 timestamp = context.timestamp;
        // we don't return the default context value to avoid a breaking change in the API
        if (timestamp == TIMESTAMP_DEFAULT_CONTEXT) return uint256(0);
        return uint256(timestamp);
    }

    /// @notice batch number is deprecated and now always returns 0
    function l2ToL1BatchNum() external pure returns (uint256) {
        return 0;
    }

    /// @inheritdoc IOutbox
    function l2ToL1OutputId() external view returns (bytes32) {
        bytes32 outputId = context.outputId;
        // we don't return the default context value to avoid a breaking change in the API
        if (outputId == OUTPUTID_DEFAULT_CONTEXT) return bytes32(0);
        return outputId;
    }

    /// @inheritdoc IOutbox
    function executeTransaction(
        bytes32[] calldata proof,
        uint256 index,
        address l2Sender,
        address to,
        uint256 l2Block,
        uint256 l1Block,
        uint256 l2Timestamp,
        uint256 value,
        bytes calldata data
    ) external {
        bytes32 userTx = calculateItemHash(
            l2Sender,
            to,
            l2Block,
            l1Block,
            l2Timestamp,
            value,
            data
        );

        recordOutputAsSpent(proof, index, userTx);

        executeTransactionImpl(index, l2Sender, to, l2Block, l1Block, l2Timestamp, value, data);
    }

    /// @inheritdoc IOutbox
    function executeTransactionSimulation(
        uint256 index,
        address l2Sender,
        address to,
        uint256 l2Block,
        uint256 l1Block,
        uint256 l2Timestamp,
        uint256 value,
        bytes calldata data
    ) external {
        if (msg.sender != address(0)) revert SimulationOnlyEntrypoint();
        executeTransactionImpl(index, l2Sender, to, l2Block, l1Block, l2Timestamp, value, data);
    }

    function executeTransactionImpl(
        uint256 outputId,
        address l2Sender,
        address to,
        uint256 l2Block,
        uint256 l1Block,
        uint256 l2Timestamp,
        uint256 value,
        bytes calldata data
    ) internal {
        emit OutBoxTransactionExecuted(to, l2Sender, 0, outputId);

        // we temporarily store the previous values so the outbox can naturally
        // unwind itself when there are nested calls to `executeTransaction`
        L2ToL1Context memory prevContext = context;

        context = L2ToL1Context({
            sender: l2Sender,
            l2Block: uint128(l2Block),
            l1Block: uint96(l1Block),
            timestamp: uint128(l2Timestamp),
            outputId: bytes32(outputId),
            withdrawalAmount: _amountToSetInContext(value)
        });

        // set and reset vars around execution so they remain valid during call
        executeBridgeCall(to, value, data);

        context = prevContext;
    }

    function _calcSpentIndexOffset(uint256 index)
        internal
        view
        returns (
            uint256,
            uint256,
            bytes32
        )
    {
        uint256 spentIndex = index / 255; // Note: Reserves the MSB.
        uint256 bitOffset = index % 255;
        bytes32 replay = spent[spentIndex];
        return (spentIndex, bitOffset, replay);
    }

    function _isSpent(uint256 bitOffset, bytes32 replay) internal pure returns (bool) {
        return ((replay >> bitOffset) & bytes32(uint256(1))) != bytes32(0);
    }

    /// @inheritdoc IOutbox
    function isSpent(uint256 index) external view returns (bool) {
        (, uint256 bitOffset, bytes32 replay) = _calcSpentIndexOffset(index);
        return _isSpent(bitOffset, replay);
    }

    function recordOutputAsSpent(
        bytes32[] memory proof,
        uint256 index,
        bytes32 item
    ) internal {
        if (proof.length >= 256) revert ProofTooLong(proof.length);
        if (index >= 2**proof.length) revert PathNotMinimal(index, 2**proof.length);

        // Hash the leaf an extra time to prove it's a leaf
        bytes32 calcRoot = calculateMerkleRoot(proof, index, item);
        if (roots[calcRoot] == bytes32(0)) revert UnknownRoot(calcRoot);

        (uint256 spentIndex, uint256 bitOffset, bytes32 replay) = _calcSpentIndexOffset(index);

        if (_isSpent(bitOffset, replay)) revert AlreadySpent(index);
        spent[spentIndex] = (replay | bytes32(1 << bitOffset));
    }

    function executeBridgeCall(
        address to,
        uint256 value,
        bytes memory data
    ) internal {
        (bool success, bytes memory returndata) = bridge.executeCall(to, value, data);
        if (!success) {
            if (returndata.length > 0) {
                // solhint-disable-next-line no-inline-assembly
                assembly {
                    let returndata_size := mload(returndata)
                    revert(add(32, returndata), returndata_size)
                }
            } else {
                revert BridgeCallFailed();
            }
        }
    }

    function calculateItemHash(
        address l2Sender,
        address to,
        uint256 l2Block,
        uint256 l1Block,
        uint256 l2Timestamp,
        uint256 value,
        bytes calldata data
    ) public pure returns (bytes32) {
        return
            keccak256(abi.encodePacked(l2Sender, to, l2Block, l1Block, l2Timestamp, value, data));
    }

    function calculateMerkleRoot(
        bytes32[] memory proof,
        uint256 path,
        bytes32 item
    ) public pure returns (bytes32) {
        return MerkleLib.calculateRoot(proof, path, keccak256(abi.encodePacked(item)));
    }

    /// @notice default value to be used for 'amount' field in L2ToL1Context outside of transaction execution.
    /// @return default 'amount' in case of ERC20-based rollup is type(uint256).max, or 0 in case of ETH-based rollup
    function _defaultContextAmount() internal pure virtual returns (uint256);

    /// @notice value to be set for 'amount' field in L2ToL1Context during L2 to L1 transaction execution.
    ///         In case of ERC20-based rollup this is the amount of native token being withdrawn. In case of standard ETH-based
    ///         rollup this amount shall always be 0, because amount of ETH being withdrawn can be read from msg.value.
    /// @return amount of native token being withdrawn in case of ERC20-based rollup, or 0 in case of ETH-based rollup
    function _amountToSetInContext(uint256 value) internal pure virtual returns (uint256);

    /**
     * @dev This empty reserved space is put in place to allow future versions to add new
     * variables without shifting down storage in the inheritance chain.
     * See https://docs.openzeppelin.com/contracts/4.x/upgradeable#storage_gaps
     */
    uint256[42] private __gap;
}<|MERGE_RESOLUTION|>--- conflicted
+++ resolved
@@ -77,13 +77,6 @@
         rollup = address(_bridge.rollup());
     }
 
-<<<<<<< HEAD
-    /// @notice Allows the rollup owner to sync the rollup address
-    function updateRollupAddress() external {
-        if (msg.sender != IOwnable(rollup).owner())
-            revert NotOwner(msg.sender, IOwnable(rollup).owner());
-        rollup = address(bridge.rollup());
-=======
     function postUpgradeInit() external onlyDelegated onlyProxyOwner {
         // prevent postUpgradeInit within a withdrawal
         if (context.l2Block != L2BLOCK_DEFAULT_CONTEXT) revert BadPostUpgradeInit();
@@ -95,7 +88,13 @@
             sender: SENDER_DEFAULT_CONTEXT,
             withdrawalAmount: _defaultContextAmount()
         });
->>>>>>> fbe8cef8
+    }
+
+    /// @notice Allows the rollup owner to sync the rollup address
+    function updateRollupAddress() external {
+        if (msg.sender != IOwnable(rollup).owner())
+            revert NotOwner(msg.sender, IOwnable(rollup).owner());
+        rollup = address(bridge.rollup());
     }
 
     function updateSendRoot(bytes32 root, bytes32 l2BlockHash) external {
